"""
Train a FNO3D model to map solution at T_in timesteps to next T timesteps
    
Usage:
    python fno3d.py \
            --run=<run_tracker> \
            --model_save_path=<save_dir> \
            --train_data_path=<train_data> \
            --val_data_path=<val_data> \
            --train_samples=<train_samples> \
            --val_samples=<validation_samples> \
            --input_timesteps=<T_in> \
            --output_timesteps=<T> \
            --start_index=<dedalus_start_index> \
            --stop_index=<dedalus_stop_index> \
            --time_slice=<dedalus_time_slice> \
            --dt=<dedalus_data_dt>
                 
    optional args:
        --single_data_path=<path to hdf5 file containing train, val and test data>
        --multi_step
        --load_checkpoint
        --checkpoint_path=<checkpoint_dir>
        --exit-signal-handler
        --exit-duration-in-mins
    
"""

import os
import sys
import h5py
import argparse
from pathlib import Path
import time
from tqdm import tqdm
from timeit import default_timer
import numpy as np
import pandas as pd
import torch
import torch.nn as nn
from torch.optim import Adam
from torch.utils.tensorboard import SummaryWriter
from torch.utils.data import DataLoader, TensorDataset, Dataset

from utils import CudaMemoryDebugger, format_tensor_size, LpLoss, UnitGaussianNormalizer, get_signal_handler, _set_signal_handler

_GLOBAL_SIGNAL_HANDLER = None
_TRAIN_START_TIME = time.time()

class SpectralConv3d(nn.Module):
    def __init__(self, in_channels, out_channels, modes1, modes2, modes3):
        super(SpectralConv3d, self).__init__()

        """
        3D Fourier layer. It does FFT, linear transform, and Inverse FFT.    
        """

        self.in_channels = in_channels  
        self.out_channels = out_channels
        # Number of Fourier modes to multiply, at most floor(N/2) + 1
        # k_max = 12 in http://arxiv.org/pdf/2010.08895
        self.modes1 = modes1                 
        self.modes2 = modes2
        self.modes3 = modes3
        
        # R
        self.scale = (1 / (in_channels * out_channels))
        self.weights1 = nn.Parameter(self.scale * torch.rand(in_channels, out_channels, self.modes1, self.modes2, self.modes3, dtype=torch.cfloat))
        self.weights2 = nn.Parameter(self.scale * torch.rand(in_channels, out_channels, self.modes1, self.modes2, self.modes3, dtype=torch.cfloat))
        self.weights3 = nn.Parameter(self.scale * torch.rand(in_channels, out_channels, self.modes1, self.modes2, self.modes3, dtype=torch.cfloat))
        self.weights4 = nn.Parameter(self.scale * torch.rand(in_channels, out_channels, self.modes1, self.modes2, self.modes3, dtype=torch.cfloat))

    # Complex multiplication
    def compl_mul3d(self, input, weights):
        # (batch, in_channel, x,y,t ), (in_channel, out_channel, x,y,t) -> (batch, out_channel, x,y,t)
        # summation along in_channel 
        return torch.einsum("bixyz,ioxyz->boxyz", input, weights)

    def forward(self, x):
        # x = [batchsize, width, size_x, size_y, T + padding]
        batchsize = x.shape[0]
        
        #Compute Fourier coeffcients up to factor of e^(- something constant)
        x_ft = torch.fft.rfftn(x, dim=[-3,-2,-1]) 
        # [batchsize, width, size_x, size_y, if (T + padding) is even ((T + padding)/2 +1) else (T + padding)/2 ]
        
        # Multiply relevant Fourier modes (Corners of R) ---> R.FFT(x)
        out_ft = torch.zeros(batchsize, self.out_channels, x.size(-3), x.size(-2), x.size(-1)//2 + 1, dtype=torch.cfloat, device=x.device)
        out_ft[:, :, :self.modes1, :self.modes2, :self.modes3] = \
            self.compl_mul3d(x_ft[:, :, :self.modes1, :self.modes2, :self.modes3], self.weights1)  # upper right
        out_ft[:, :, -self.modes1:, :self.modes2, :self.modes3] = \
            self.compl_mul3d(x_ft[:, :, -self.modes1:, :self.modes2, :self.modes3], self.weights2) # upper left
        out_ft[:, :, :self.modes1, -self.modes2:, :self.modes3] = \
            self.compl_mul3d(x_ft[:, :, :self.modes1, -self.modes2:, :self.modes3], self.weights3) # lower right
        out_ft[:, :, -self.modes1:, -self.modes2:, :self.modes3] = \
            self.compl_mul3d(x_ft[:, :, -self.modes1:, -self.modes2:, :self.modes3], self.weights4) # lower left

        # Return to physical space
        x = torch.fft.irfftn(out_ft, s=(x.size(-3), x.size(-2), x.size(-1))) # x = [batchsize, width, size_x, size_y, T + padding]
        return x

class MLP(nn.Module):
    def __init__(self, in_channels, out_channels, mid_channels):
        super(MLP, self).__init__()
        self.mlp1 = nn.Conv3d(in_channels, mid_channels, 1)
        self.mlp2 = nn.Conv3d(mid_channels, out_channels, 1)

    def forward(self, x):
        x = self.mlp1(x)
        # input: [batchsize, in_channel=width, size_x, size_y, T + padding]
        # weight: [mid_channel=width, in_channel=width, 1,1,1]
        # output: [batchsize, out_channel=mid_channel, size_x, size_y, T + padding]
        x = nn.functional.gelu(x)
        # input: [batchsize, mid_channel, size_x, size_y, T + padding]
        # output: [batchsize, mid_channel, size_x, size_y, T + padding]
        x = self.mlp2(x)
        # input: [batchsize, in_channel=mid_channel, size_x, size_y, T + padding]
        # weight: [out_channel=width, mid_channel=width, 1, 1, 1]
        # output: [batchsize, out_channel=width, size_x, size_y, T + padding]
        return x

class FNO3d(nn.Module):
    def __init__(self, modes1, modes2, modes3, width, T_in, T):
        super(FNO3d, self).__init__()

        """
        The overall network. It contains 4 layers of the Fourier layer.
        1. Lift the input to the desire channel dimension by self.p
        2. 4 layers of the integral operators u' = (W + K)(u)
            W defined by self.w; K defined by self.conv + self.mlp
        3. Project from the channel space to the output space by self.q
        
        input: the solution of the first T_in timesteps + 3 locations (u(1, x, y), ..., u(T_in, x, y), x, y, t).
        It's a constant function in time, except for the last index.
        input shape: (batchsize, x=4*sizex//xStep, y=size_y/yStep, t=T, c=T_in+3)
        output: the solution of the next T timesteps
        output shape: (batchsize, x=4*sizex//xStep, y=size_y/yStep, t=T, c=1)
        """

        self.modes1 = modes1
        self.modes2 = modes2
        self.modes3 = modes3
        self.width = width
        self.T_in = T_in
        self.T = T
        padding_est = (2 * self.modes3) - self.T   # pad the domain if input is non-periodic
        if (self.T + padding_est) % 2 == 0:
            self.padding = padding_est - 1
        else:
            self.padding = padding_est
        
        print(f"Padding: {self.padding}")
        
        # x = (batchsize, x=sizex, y=size_y, t=T, c=T_in+3)
        # input channel is T_in+3: the solution of the T_in timesteps + 3 locations (u(t, x, y), ..., u(t+T_in, x, y), x, y, t)
        self.p = nn.Linear(self.T_in+3, self.width)
        self.conv0 = SpectralConv3d(self.width, self.width, self.modes1, self.modes2, self.modes3)
        self.conv1 = SpectralConv3d(self.width, self.width, self.modes1, self.modes2, self.modes3)
        self.conv2 = SpectralConv3d(self.width, self.width, self.modes1, self.modes2, self.modes3)
        self.conv3 = SpectralConv3d(self.width, self.width, self.modes1, self.modes2, self.modes3)
        self.mlp0 = MLP(self.width, self.width, self.width)
        self.mlp1 = MLP(self.width, self.width, self.width)
        self.mlp2 = MLP(self.width, self.width, self.width)
        self.mlp3 = MLP(self.width, self.width, self.width)
        self.w0 = nn.Conv3d(self.width, self.width, 1)
        self.w1 = nn.Conv3d(self.width, self.width, 1)
        self.w2 = nn.Conv3d(self.width, self.width, 1)
        self.w3 = nn.Conv3d(self.width, self.width, 1)
        self.q = MLP(self.width, 1, self.width * 4) 

        self.memory = CudaMemoryDebugger(print_mem=True)
        
    def forward(self, x):
        grid = self.get_grid(x.shape, x.device) 
        x = torch.cat((x, grid), dim=-1)        # [batchsize, size_x, size_y, T, c=T_in] ---> [batchsize, size_x, size_y, T, c=T_in+3]
        
        x = self.p(x)     
        # nn.Linear(self.T_in+3, self.width)                      
            # input: [batchsize, size_x, size_y, T, c=T_in+3], 
            # Weight: [width,T_in+3]
            # Output: [batchsize, size_x, size_y, T, c=width]
        
        # self.memory.print("after p(x)")
        
        x = x.permute(0, 4, 1, 2, 3)           # [batchsize, size_x, size_y, T, c=width] ---> [batchsize, width, size_x, size_y, T]
       
        # https://pytorch.org/docs/stable/generated/torch.nn.functional.pad.html
        # padding order:(padding_left,padding_right, 
        #                 padding_top,padding_bottom,
        #                 padding_front,padding_back)
        x = nn.functional.pad(x, [0,self.padding]) # pad the domain if input is non-periodic, padded along last dim of x
        # [batchsize, width, size_x, size_y, T + padding]
        
        x1 = self.conv0(x) 
        # SpectralConv3d(self.width, self.width, self.modes1, self.modes2, self.modes3)
            # input: [batchsize, width, size_x, size_y, T + padding]
            # weight: torch.rand(in_channels=width, out_channels=width, self.modes1, self.modes2, self.modes3, dtype=torch.cfloat)
            # Output: [batchsize, out_channel=width, size_x, size_y, T + padding]
            
        x1 = self.mlp0(x1) 
        # MLP(self.width, self.width, self.width)
            # input: [batchsize, in_channel=width, size_x, size_y, T + padding]
            # weight: [mid_channel=width, in_channel=width, 1,1,1]
            # output: [batchsize, out_channel=mid_channel, size_x, size_y, T + padding]
            # x = nn.functional.gelu(x)
            # input: [batchsize, mid_channel, size_x, size_y, T + padding]
            # output: [batchsize, mid_channel, size_x, size_y, T + padding]
            # x = self.mlp2(x)
            # input: [batchsize, in_channel=mid_channel, size_x, size_y, T + padding]
            # weight: [out_channel=width, mid_channel=width, 1, 1, 1]
            # output: [batchsize, out_channel=width, size_x, size_y, T + padding]
           
        
        x2 = self.w0(x) 
        # nn.Conv3d(self.width, self.width, 1)
            # input: [batchsize, in_channel=width, size_x, size_y, T + padding]
            # weight: [out_channel=width, in_channel=width, 1, 1,1]
            # output: [batchsize, out_channel=width, size_x, size_y, T + padding]
        
        x = x1 + x2
        x = nn.functional.gelu(x)
        # input: [batchsize, out_channel=width, size_x, size_y, T + padding]
        # output: [batchsize, out_channel=width, size_x, size_y, T + padding]

        # self.memory.print("after FNO1")
        
        x1 = self.conv1(x)
        x1 = self.mlp1(x1)
        x2 = self.w1(x)
        x = x1 + x2
        x = nn.functional.gelu(x)
        # self.memory.print("after FNO2")

        x1 = self.conv2(x)
        x1 = self.mlp2(x1)
        x2 = self.w2(x)
        x = x1 + x2
        x = nn.functional.gelu(x)
        # self.memory.print("after FNO3")

        x1 = self.conv3(x)
        x1 = self.mlp3(x1)
        x2 = self.w3(x)
        x = x1 + x2
        # self.memory.print("after FNO4")
        # output: [batchsize, out_channel=width, size_x, size_y, T + padding]
        
        x = x[..., :-self.padding]
        # output: [batchsize, out_channel=width, size_x, size_y, T]
        
        x = self.q(x) 
        # MLP(self.width, 1, self.width * 4) # output channel is 1: u(x, y)
            # x = self.mlp1(x)
            # input: [batchsize, in_channel=width, size_x, size_y, T ]
            # weight: [mid_channel=4*width, in_channel=width, 1,1,1]
            # output: [batchsize, out_channel=mid_channel=4*width, size_x, size_y, T ]
            # x = torch.nn.Functional.gelu(x)
            # input: [batchsize, mid_channel=4*width, size_x, size_y, T ]
            # output: [batchsize, mid_channel=4*width, size_x, size_y, T]
            # x = self.mlp2(x)
            # input: [batchsize, in_channel=mid_channel=4*width, size_x, size_y, T]
            # weight: [out_channel=1, mid_channel=4*width, 1, 1, 1]
            # output: [batchsize, out_channel=1, size_x, size_y, T]
            
        # self.memory.print("after q(x)")
        
        x = x.permute(0, 2, 3, 4, 1) # [batchsize, out_channel=1, size_x, size_y, T] ---> [batchsize, size_x, size_y, T, out_channel=1]
        return x


   
    def get_grid(self, shape, device):
        batchsize, size_x, size_y, size_z = shape[0], shape[1], shape[2], shape[3]
        gridx = torch.tensor(np.linspace(0, 1, size_x), dtype=torch.float)
        gridx = gridx.reshape(1, size_x, 1, 1, 1).repeat([batchsize, 1, size_y, size_z, 1])
        gridy = torch.tensor(np.linspace(0, 1, size_y), dtype=torch.float)
        gridy = gridy.reshape(1, 1, size_y, 1, 1).repeat([batchsize, size_x, 1, size_z, 1])
        gridz = torch.tensor(np.linspace(0, 1, size_z), dtype=torch.float)
        gridz = gridz.reshape(1, 1, 1, size_z, 1).repeat([batchsize, size_x, size_y, 1, 1])
        return torch.cat((gridx, gridy, gridz), dim=-1).to(device)  # [batchsize, size_x, size_y, T, 3]
    
    def print_size(self):
        properties = []

        for param in self.parameters():
            properties.append([list(param.size()+(2,) if param.is_complex() else param.size()), param.numel(), (param.data.element_size() * param.numel())/1000])
            
        elementFrame = pd.DataFrame(properties, columns = ['ParamSize', 'NParams', 'Memory(KB)'])
 
        print(f'Total number of model parameters: {elementFrame["NParams"].sum()} with (~{format_tensor_size(elementFrame["Memory(KB)"].sum()*1000)})')
        return elementFrame

def multi_data(reader, task, start_time, end_time, timestep, samples, T_in=1, T=1, xStep=1, yStep=1, tStep=1):
    a = []
    u = []
    for index in range(start_time, end_time, timestep):
        a.append(torch.tensor(reader[task][:samples, ::xStep, ::yStep, index: index + (T_in*tStep): tStep], dtype=torch.float))
        u.append(torch.tensor(reader[task][:samples, ::xStep, ::yStep, index + (T_in*tStep): index + (T_in + T)*tStep: tStep], dtype=torch.float))
    a = torch.stack(a)
    u = torch.stack(u)
    
    a_multi = a.reshape(a.shape[0]*a.shape[1], a.shape[2], a.shape[3], a.shape[4])
    u_multi = u.reshape(u.shape[0]*u.shape[1], u.shape[2], u.shape[3], u.shape[4])
    
    return a_multi, u_multi  

def train(args):
    ## config
    train_samples = args.train_samples
    val_samples = args.val_samples
    
    T_in = args.input_timesteps
    T = args.output_timesteps
    start_index = args.start_index
    stop_index = args.stop_index
    timestep = args.time_slice
    dt = args.dt
    
    xStep = 1
    yStep = 1
    tStep = 1

    modes = 12
    width = 20

    epochs = 200
    batch_size = 5
    learning_rate = 0.00039
    weight_decay = 1e-05
    scheduler_step = 10.0
    scheduler_gamma = 0.98

<<<<<<< HEAD
    gridx = 4*256  # stacking [velx,velz,buoyancy,pressure]
    gridy = 64
=======
    epochs = 200
    iterations = epochs*(ntrain//batch_size)
    
    gridx = 4*256
    gridz = 64

    xStep = 1
    zStep = 1
    tStep = 1

    start_index = 500
    T_in = 10
    T = 10
>>>>>>> be6b627e

    ## load data
    if args.single_data_path is not None:
        train_data_path = val_data_path = args.single_data_path
        train_reader = val_reader = h5py.File(train_data_path, mode="r")
    else:  
        train_data_path = args.train_data_path
        train_reader = h5py.File(train_data_path, mode="r")
        val_data_path = args.val_data_path
        val_reader = h5py.File(val_data_path, mode="r") 
    
    print('Starting data loading....')
    dataloader_time_start = default_timer()
    if args.multi_step:
        train_a, train_u = multi_data(train_reader,'train', start_index, stop_index, timestep, train_samples, T_in, T, xStep, yStep, tStep)
        val_a, val_u = multi_data(val_reader,'val', start_index, stop_index, timestep, val_samples, T_in, T, xStep, yStep, tStep)
    else:
        train_a = torch.tensor(train_reader['train'][:train_samples, ::xStep, ::yStep, start_index: start_index + (T_in*tStep): tStep], dtype=torch.float)
        train_u = torch.tensor(train_reader['train'][:train_samples, ::xStep, ::yStep, start_index + (T_in*tStep):  start_index + (T_in + T)*tStep: tStep], dtype=torch.float)

        val_a = torch.tensor(val_reader['val'][:val_samples, ::xStep, ::yStep, start_index: start_index + (T_in*tStep): tStep], dtype=torch.float)
        val_u = torch.tensor(val_reader['val'][:val_samples, ::xStep, ::yStep, start_index + (T_in*tStep):  start_index + (T_in + T)*tStep: tStep], dtype=torch.float)

    a_normalizer = UnitGaussianNormalizer(train_a)
    train_a = a_normalizer.encode(train_a)
    val_a = a_normalizer.encode(val_a)

    y_normalizer = UnitGaussianNormalizer(train_u)
    train_u = y_normalizer.encode(train_u)
    val_u = y_normalizer.encode(val_u)
    
    print(f"Train data:{train_u.shape}")
    print(f"Validation data:{val_u.shape}")
    
    nTrain = train_a.shape[0]
    nVal = val_a.shape[0]
    
    train_a = train_a.reshape(nTrain, gridx, gridy, 1, T_in).repeat([1,1,1,T,1])
    val_a = val_a.reshape(nVal, gridx, gridy, 1, T_in).repeat([1,1,1,T,1])
    
    print(f"Train data after reshaping:{train_u.shape}")
    print(f"Validation data after reshaping:{val_u.shape}")
    
    train_loader = torch.utils.data.DataLoader(torch.utils.data.TensorDataset(train_a, train_u), batch_size=batch_size, shuffle=True)
    val_loader = torch.utils.data.DataLoader(torch.utils.data.TensorDataset(val_a, val_u), batch_size=batch_size, shuffle=False)
    dataloader_time_stop = default_timer()
    print(f'Total time taken for dataloading (s): {dataloader_time_stop - dataloader_time_start}')
    
    iterations = epochs*(nTrain//batch_size)
    
    run = args.run
    fno_path = Path(f'{args.model_save_path}/rbc_fno3d_N{nTrain}_epoch{epochs}_m{modes}_w{width}_bs{batch_size}_dt{dt}_tin{T_in}_run{run}')
    fno_path.mkdir(parents=True, exist_ok=True)

    checkpoint_path = Path(f'{fno_path}/checkpoint')
    checkpoint_path.mkdir(parents=True, exist_ok=True)

    writer = SummaryWriter(log_dir=f"{fno_path}/tensorboard")

    device = torch.device('cuda' if torch.cuda.is_available() else 'cpu')
    print(f"Using {device}")
    torch.cuda.empty_cache()
    # memory = CudaMemoryDebugger(print_mem=True)

    ################################################################
    # training and evaluation
    ################################################################

    model3d = FNO3d(modes, modes, modes, width, T_in, T).to(device)
    n_params = model3d.print_size()
<<<<<<< HEAD
    # memory.print("After intialization")

    optimizer = torch.optim.Adam(model3d.parameters(), lr=learning_rate, weight_decay=weight_decay)
    # optimizer = torch.optim.AdamW(model3d.parameters(), lr=learning_rate, weight_decay=weight_decay)
    
    scheduler = torch.optim.lr_scheduler.CosineAnnealingLR(optimizer, T_max=iterations)
=======
    memory.print("After intialization")

    optimizer = torch.optim.Adam(model3d.parameters(), lr=learning_rate, weight_decay=weight_decay)
    scheduler = torch.optim.lr_scheduler.CosineAnnealingLR(optimizer, T_max=iterations)

    # optimizer = torch.optim.AdamW(model3d.parameters(), lr=learning_rate, weight_decay=weight_decay)
>>>>>>> be6b627e
    # scheduler = torch.optim.lr_scheduler.StepLR(optimizer, step_size=scheduler_step, gamma=scheduler_gamma)
    
    y_normalizer.to(device)
    myloss = LpLoss(size_average=False)
    start_epoch = 0

    print(f"fourier_modes: {modes}\n \
            layer_width: {width}\n \
            (Tin, Tout):{T_in, T}\n \
            batch_size: {batch_size}\n \
            optimizer: {optimizer}\n \
            lr_scheduler: {scheduler}\n \
            lr_scheduler_step: {scheduler_step}\n \
            lr_scheduler_gamma: {scheduler_gamma}\n\
            fno_path: {fno_path}")
    
    with open(f'{fno_path}/info.txt', 'a') as file:
        file.write("-------------------------------------------------\n")
        file.write(f"Model Card for FNO-3D with (x,z,t)\n")
        file.write("-------------------------------------------------\n")
        file.write(f"{n_params}\n")
        file.write("-------------------------------------------------\n")
        file.write(f"FNO config\n")
        file.write("-------------------------------------------------\n")
        file.write(f"Fourier modes:{modes}\n")
        file.write(f"Layer width:{width}\n")
        file.write(f"(nTrain, nVal): {nTrain, nVal}\n")
        file.write(f"Batchsize: {batch_size}\n")
        file.write(f"Optimizer: {optimizer}\n")
        file.write(f"LR scheduler: {scheduler}\n")
        file.write(f"LR scheduler step: {scheduler_step}\n")
        file.write(f"LR scheduler gamma: {scheduler_gamma}\n")
        file.write(f"Input timesteps given to FNO: {T_in}\n")
        file.write(f"Output timesteps given by FNO: {T}\n")
        file.write(f"Dedalus data dt: {dt}\n")
        file.write(f"Dedalus data start index: {start_index}\n")
        file.write(f"Dedalus data stop index: {stop_index}\n")
        file.write(f"Dedalus data slicing: {timestep}\n")
        file.write(f"(xStep, yStep, tStep): {xStep, yStep, tStep}\n")
        file.write(f"Grid(x,y): ({gridx, gridy})\n")
        file.write(f"Training data(input,output): {train_a.shape, train_u.shape}\n")
        file.write(f"FNO model path: {fno_path}\n")
        file.write("-------------------------------------------------\n")

    if args.load_checkpoint:
        checkpoint = torch.load(args.checkpoint_path)
        model3d.load_state_dict(checkpoint['model_state_dict'])
        optimizer.load_state_dict(checkpoint['optimizer_state_dict'])
        start_epoch = checkpoint['epoch']
        start_loss_l2 = checkpoint['l2_loss']
        start_loss_mse = checkpoint['mse_loss']
        start_val_l2 = checkpoint['val_loss']
        print(f"Continuing training from {checkpoint_path} at {start_epoch} with L2-loss {start_loss_l2},\
                MSE-loss {start_loss_mse} and Val-loss {start_val_l2}")
    
    print(f'Starting model training...')
    train_time_start = default_timer()   
    for epoch in range(start_epoch, epochs):
        with tqdm(unit="batch", disable=False) as tepoch:
            tepoch.set_description(f"Epoch {epoch}")
            
            t1 = default_timer()
            model3d.train()
            # memory.print("After model3d.train()")
    
            train_mse = 0
            train_l2 = 0
            
            for step, (xx, yy) in enumerate(train_loader):
                xx = xx.to(device)
                yy = yy.to(device)
                # memory.print("After loading first batch")

                pred = model3d(xx).view(batch_size, gridx, gridy, T)
                mse = nn.functional.mse_loss(pred, yy, reduction='mean')
                
                # print(f"{step} with encoding: y={yy.shape},x={xx.shape},pred={pred.shape}")
                
                yy = y_normalizer.decode(yy)
                pred = y_normalizer.decode(pred)
                
                # print(f"{step} decoded: y={yy.shape},x={xx.shape},pred={pred.shape}")
                
                l2 = myloss(pred.view(batch_size,-1), yy.view(batch_size, -1))
                train_l2 += l2.item()
                train_mse += mse.item()
                
                optimizer.zero_grad()
                l2.backward()
                optimizer.step()
                scheduler.step()
<<<<<<< HEAD
=======
                
                train_mse += mse.item()
                train_l2 += l2.item()
>>>>>>> be6b627e
                
                grads = [param.grad.detach().flatten() for param in model3d.parameters()if param.grad is not None]
                grads_norm = torch.cat(grads).norm()
                writer.add_histogram("train/GradNormStep",grads_norm, step)
                
                # memory.print("After backwardpass")
                
                tepoch.set_postfix({'Batch': step + 1, 'Train l2 loss (in progress)': train_l2,\
                        'Train mse loss (in progress)': train_mse})
            
            # scheduler.step()
<<<<<<< HEAD
            train_l2_error = train_l2 / nTrain
            train_mse_error = train_mse / nTrain
=======
            train_l2_error = train_l2 / ntrain
            train_mse_error = train_mse / ntrain 
>>>>>>> be6b627e
            writer.add_scalar("train_loss/train_l2loss", train_l2_error, epoch)
            writer.add_scalar("train_loss/train_mseloss", train_mse_error, epoch)
            writer.add_scalar("train/GradNorm", grads_norm, epoch)
            
            val_l2 = 0
            model3d.eval()
            with torch.no_grad():
                for step, (xx,yy) in enumerate(val_loader):
                    xx = xx.to(device)
                    yy = yy.to(device)
                    # memory.print("after val first batch")
                    # pred = model3d(xx)
                    # print(f"Validation: {xx.shape}, {yy.shape}, {pred.shape}")
                    pred = model3d(xx).view(batch_size, gridx, gridy, T)
                    pred = y_normalizer.decode(pred)
                    yy = y_normalizer.decode(yy)
                    
                    val_l2 += myloss(pred.view(batch_size,-1), yy.view(batch_size, -1)).item()
                    

            val_l2_error = val_l2 / nVal
            writer.add_scalar("val_loss/val_l2loss", val_l2_error, epoch)
                
            t2 = default_timer()
            tepoch.set_postfix({ \
                'Epoch': epoch, \
                'Time per epoch (s)': (t2-t1), \
                'Train l2loss': train_l2_error ,\
                'Train mseloss': train_mse_error,\
                'Val l2loss': val_l2_error 
                })
            
        tepoch.close()
        
        if epoch > 0 and (epoch % 100 == 0 or epoch == epochs-1):
            with open(f'{fno_path}/info.txt', 'a') as file:
                file.write(f"Training loss at {epoch} epoch: {train_l2_error}\n")
                file.write(f"Validation loss at {epoch} epoch: {val_l2_error}\n")
            torch.save(
                {
                'epoch': epoch,
                'model_state_dict': model3d.state_dict(),
                'optimizer_state_dict': optimizer.state_dict(),
                'l2_loss': train_l2_error,
                'mse_loss': train_mse_error,
                'val_loss': val_l2_error,
                }, f"{checkpoint_path}/model_checkpoint_{epoch}.pt")
            
        if args.exit_signal_handler:
            signal_handler = get_signal_handler()
            if any(signal_handler.signals_received()):
                with open(f'{fno_path}/info.txt', 'a') as file:
                    file.write(f"Training loss at {epoch} epoch: {train_l2_error}\n")
                    file.write(f"Validation loss at {epoch} epoch: {val_l2_error}\n")
                torch.save(
                   {
                    'epoch': epoch,
                    'model_state_dict': model3d.state_dict(),
                    'optimizer_state_dict': optimizer.state_dict(),
                    'l2_loss': train_l2_error,
                    'mse_loss': train_mse_error,
                    'val_loss': val_l2_error,
                    }, f"{checkpoint_path}/model_checkpoint_{epoch}.pt")
                print('exiting program after receiving SIGTERM.')
                train_time_stop = default_timer()
                print(f'Total training+validation time (s): {train_time_stop - train_time_start}')
                sys.exit()
                
        if args.exit_duration_in_mins:
            train_time = (time.time() - _TRAIN_START_TIME) / 60.0
            done_check = torch.tensor(
                [train_time > args.exit_duration_in_mins],
                dtype=torch.int, device=device)
            done = done_check.item()
            if done:
                with open(f'{fno_path}/info.txt', 'a') as file:
                    file.write(f"Training loss at {epoch} epoch: {train_l2_error}\n")
                    file.write(f"Validation loss at {epoch} epoch: {val_l2_error}\n")
                torch.save(
                    {
                    'epoch': epoch,
                    'model_state_dict': model3d.state_dict(),
                    'optimizer_state_dict': optimizer.state_dict(),
                    'l2_loss': train_l2_error,
                    'mse_loss': train_mse_error,
                    'val_loss': val_l2_error,
                    }, f"{checkpoint_path}/model_checkpoint_{epoch}.pt")
                print('exiting program after {} minutes'.format(train_time))
                sys.exit()
                
    train_time_stop = default_timer()
    print(f'Exiting train()...')
    print(f'Total training+validation time (s): {train_time_stop - train_time_start}')
        
if __name__ == '__main__':
    parser = argparse.ArgumentParser(description='FNO3D Training')
    parser.add_argument('--run', type=int, default=1,
                        help='training tracking number')
    parser.add_argument('--model_save_path', type=str,default=os.getcwd(),
                        help='path to which FNO model is saved')
    parser.add_argument('--single_data_path', type=str,default=None,
                        help='path to hdf5 file containing train, val and test data')
    parser.add_argument('--train_data_path', type=str,
                        help='path to train data hdf5 file')
    parser.add_argument('--val_data_path', type=str,
                        help='path to validation data hdf5 file')
    parser.add_argument('--train_samples', type=int, default=100,
                        help='Number of training samples')
    parser.add_argument('--val_samples', type=int, default=50,
                        help='Number of validation samples')
    parser.add_argument('--load_checkpoint', action="store_true",
                        help='load checkpoint')
    parser.add_argument('--checkpoint_path', type=str,
                        help='folder containing checkpoint')
    parser.add_argument('--multi_step', action="store_true",
                        help='take multiple step data')
    parser.add_argument('--input_timesteps', type=int, default=1,
                        help='number of input timesteps to FNO')
    parser.add_argument('--output_timesteps', type=int, default=1,
                        help='number of output timesteps to FNO')
    parser.add_argument('--start_index', type=int, 
                        help='starting time index for dedalus data')
    parser.add_argument('--stop_index', type=int, 
                        help='stopping time index for dedalus data')
    parser.add_argument('--time_slice', type=int, 
                        help='slicer for dedalus data')
    parser.add_argument('--dt', type=float, 
                        help='dedalus data dt')
    parser.add_argument('--exit-signal-handler', action='store_true',
                       help='Dynamically save the checkpoint and shutdown the '
                       'training if SIGTERM is received')
    parser.add_argument('--exit-duration-in-mins', type=int, default=None,
                       help='Exit the program after this many minutes.')
    args = parser.parse_args()

    if args.exit_signal_handler:
        _set_signal_handler()
    
    train(args)
    <|MERGE_RESOLUTION|>--- conflicted
+++ resolved
@@ -330,24 +330,8 @@
     scheduler_step = 10.0
     scheduler_gamma = 0.98
 
-<<<<<<< HEAD
     gridx = 4*256  # stacking [velx,velz,buoyancy,pressure]
     gridy = 64
-=======
-    epochs = 200
-    iterations = epochs*(ntrain//batch_size)
-    
-    gridx = 4*256
-    gridz = 64
-
-    xStep = 1
-    zStep = 1
-    tStep = 1
-
-    start_index = 500
-    T_in = 10
-    T = 10
->>>>>>> be6b627e
 
     ## load data
     if args.single_data_path is not None:
@@ -418,21 +402,12 @@
 
     model3d = FNO3d(modes, modes, modes, width, T_in, T).to(device)
     n_params = model3d.print_size()
-<<<<<<< HEAD
     # memory.print("After intialization")
 
     optimizer = torch.optim.Adam(model3d.parameters(), lr=learning_rate, weight_decay=weight_decay)
     # optimizer = torch.optim.AdamW(model3d.parameters(), lr=learning_rate, weight_decay=weight_decay)
     
     scheduler = torch.optim.lr_scheduler.CosineAnnealingLR(optimizer, T_max=iterations)
-=======
-    memory.print("After intialization")
-
-    optimizer = torch.optim.Adam(model3d.parameters(), lr=learning_rate, weight_decay=weight_decay)
-    scheduler = torch.optim.lr_scheduler.CosineAnnealingLR(optimizer, T_max=iterations)
-
-    # optimizer = torch.optim.AdamW(model3d.parameters(), lr=learning_rate, weight_decay=weight_decay)
->>>>>>> be6b627e
     # scheduler = torch.optim.lr_scheduler.StepLR(optimizer, step_size=scheduler_step, gamma=scheduler_gamma)
     
     y_normalizer.to(device)
@@ -524,12 +499,6 @@
                 l2.backward()
                 optimizer.step()
                 scheduler.step()
-<<<<<<< HEAD
-=======
-                
-                train_mse += mse.item()
-                train_l2 += l2.item()
->>>>>>> be6b627e
                 
                 grads = [param.grad.detach().flatten() for param in model3d.parameters()if param.grad is not None]
                 grads_norm = torch.cat(grads).norm()
@@ -541,13 +510,8 @@
                         'Train mse loss (in progress)': train_mse})
             
             # scheduler.step()
-<<<<<<< HEAD
             train_l2_error = train_l2 / nTrain
             train_mse_error = train_mse / nTrain
-=======
-            train_l2_error = train_l2 / ntrain
-            train_mse_error = train_mse / ntrain 
->>>>>>> be6b627e
             writer.add_scalar("train_loss/train_l2loss", train_l2_error, epoch)
             writer.add_scalar("train_loss/train_mseloss", train_mse_error, epoch)
             writer.add_scalar("train/GradNorm", grads_norm, epoch)
