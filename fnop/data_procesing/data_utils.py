--- conflicted
+++ resolved
@@ -39,13 +39,8 @@
     return out
 
 def state_extract(result:np.ndarray,
-<<<<<<< HEAD
-                  nX:int,
-                  nY:int,
-=======
                   nx:int,
                   ny:int,
->>>>>>> 7a6d60c6
                   t:int
 ):
     """
@@ -53,13 +48,8 @@
 
     Args:
         result (np.ndarray): stack [velx, velz, buoyancy, pressure]
-<<<<<<< HEAD
-        nX (int): x grid size
-        nY (int): y grid size
-=======
         nx (int): x size
         ny (int): y size
->>>>>>> 7a6d60c6
         t (int): timesteps to extract data for 
 
     Returns:
@@ -68,19 +58,11 @@
         b (np.ndarray): buoyancy
         p (np.ndarray): pressure 
     """
-<<<<<<< HEAD
-    ux = result[:nX, :nY, :t]
-    uy = result[nX:2*nX, :nY, :t]
-    b = result[2*nX:3*nX, :nY,:t]
-    p = result[3*nX:, :nY,:t]
-    # [nX, nY, time]
-=======
     ux = result[:nx, :ny, :t]
     uy = result[nx:2*nx, :ny, :t]
     b = result[2*nx:3*nx, :ny,:t]
     p = result[3*nx:, :ny,:t]
     # [nx, ny, time]
->>>>>>> 7a6d60c6
     # print(ux.shape, uy.shape, b.shape, p.shape)
     return ux, uy, b, p
 
