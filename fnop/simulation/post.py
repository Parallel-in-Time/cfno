--- conflicted
+++ resolved
@@ -234,15 +234,6 @@
         ax.set_xlabel("x")
         ax.set_ylabel("z")
 
-<<<<<<< HEAD
-    ax.pcolormesh(x, y, field)
-    ax.set_title(f'{title} at t = {np.round(time,3)} s')
-    setup(ax)
-
-    if refField is not None:
-        axs[1].pcolormesh(x, y, refField)
-        axs[1].set_title(f'{refTitle} at t = {np.round(time,3)} s')
-=======
     def setColorbar(im, ax):
         divider = make_axes_locatable(ax)
         cax = divider.append_axes("right", size="5%", pad=0.05)
@@ -250,14 +241,13 @@
 
     im = ax.pcolormesh(x, y, field)
     setColorbar(im, ax)
-    ax.set_title(title)
+    ax.set_title(f'{title} at t = {np.round(time,3)}s')
     setup(ax)
 
     if refField is not None:
         im = axs[1].pcolormesh(x, y, refField)
         setColorbar(im, axs[1])
-        axs[1].set_title(refTitle)
->>>>>>> 10c1579d
+        axs[1].set_title(f'{refTitle} at t = {np.round(time,3)}s')
         setup(axs[1])
 
     plt.tight_layout()
