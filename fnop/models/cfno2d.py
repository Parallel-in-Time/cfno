--- conflicted
+++ resolved
@@ -169,13 +169,8 @@
         self.P = Grid2DLinear(da, dv)
         self.Q = Grid2DLinear(dv, du)
         self.layers = nn.ModuleList(
-<<<<<<< HEAD
             [CF2DLayer(kX, kY, dv, forceFFT, non_linearity) for _ in range(nLayers)])
-=======
-            [CF2DLayer(kX, kY, dv, forceFFT) for _ in range(nLayers)])
         # self.pos = Grid2DPartialPositiver([0, 0, 1, 1])
-
->>>>>>> e87ec3f7
 
         self.memory = CudaMemoryDebugger(print_mem=True)
         
@@ -188,12 +183,8 @@
             x = layer(x)
             
         x = self.Q(x)
-<<<<<<< HEAD
+        # x = self.pos(x)
         x = x.permute(0,2,3,1)
-=======
-        # x = self.pos(x)
-
->>>>>>> e87ec3f7
         return x
 
 
