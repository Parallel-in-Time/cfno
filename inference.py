""""
Perform inference and plot results for 2D Rayleigh Benard Convection

Usage:
    python inference.py \
<<<<<<< HEAD
        --run=<run_tracker> \
        --model=<checkpoint> \
        --train_data_path=<train_data_path> (only when using FNO3D) \
        --test_data_path=<test_data_path> (only when test and train data in multiple files) \
        --dim=FNO2D or FNO3D \
        --modes=12 \
        --width=20 \
        --batch_size=50 \
        --rayleigh=1.5e7 \
        --prandtl=1.0\
        --gridx=256 \
        --gridy=64 \
        --train_samples=<train_samples> (only when using FNO3D) \
        --test_samples=<test_samples> \
        --input_timesteps=<T_in> \
        --output_timesteps=<T> \
        --start_index=<dedalus_start_index> \
        --stop_index=<dedalus_stop_index> \
        --time_slice=<dedalus_time_slice> \
        --dedalus_time_index=<absolute_dedalus_time_index>
        --dt=<dedalus_data_dt>
        --folder=<results>  \
        
    optional args:
        --single_data_path=<path to hdf5 file containing train, val and test data>
        --plotFile (only to plot without model_inference)
        
=======
             --model=<checkpoint> \
             --train_data_path=<train_data_path> (only when using FNO3D) \
             --test_data_path=<test_data_path> (only when test and train data in multiple files) \
             --single_data_path=<data_path> (only when test and train data in single file) \
             --dim=FNO2D or FNO3D \
             --modes=12 \
             --width=20 \
             --batch_size=50 \
             --folder=results  \
             --time_file=<dedalus_datafile> \
             --plotFile (only to plot without model_inference)

>>>>>>> be6b627e
"""

import os
import sys
import h5py
import argparse
from pathlib import Path
import numpy as np
import pandas as pd
from tqdm import tqdm
from timeit import default_timer
import matplotlib.pyplot as plt
from matplotlib.lines import Line2D
import torch
import torch.nn as nn
from torch.utils.data import DataLoader, TensorDataset, Dataset
from fno3d import FNO3d
from fno2d_recurrent import FNO2d
from utils import CudaMemoryDebugger, format_tensor_size, LpLoss, UnitGaussianNormalizer


parser = argparse.ArgumentParser(description='FNO Inference')
parser.add_argument('--run', type=int, default=1,
                        help='training tracking number')
parser.add_argument('--model', type=str,
                    help=" Torch model state path")
parser.add_argument('--single_data_path', type=str,default=None,
                        help='path to hdf5 file containing train, val and test data')
parser.add_argument('--train_data_path', type=str,default=None,
                    help='path to train data hdf5 file')
parser.add_argument('--test_data_path', type=str,default=None,
                    help='path to test data hdf5 file')
parser.add_argument('--dim', type=str,default="FNO2D",
                    help="FNO2D+recurrent time or FNO3D")
parser.add_argument('--modes', type=int, default=12,
                    help="Fourier modes")
parser.add_argument('--width', type=int, default=20,
                    help="Width of layer")
parser.add_argument('--batch_size', type=int, default=5,
                    help="Batch size")
parser.add_argument('--rayleigh', type=float, default=1.5e7,
                    help="Rayleigh Number")
parser.add_argument('--prandtl', type=float, default=1.0,
                    help="Prandtl Number")
parser.add_argument('--gridx', type=int, default=256,
                    help="size of x-grid")
parser.add_argument('--gridy', type=int, default=64,
                    help="size of y-grid")
parser.add_argument('--input_timesteps', type=int, default=1,
                    help='number of input timesteps to FNO')
parser.add_argument('--output_timesteps', type=int, default=1,
                    help='number of output timesteps to FNO')
parser.add_argument('--dedalus_time_index', type=int, 
                    help='absolute time index for dedalus data')
parser.add_argument('--start_index', type=int, 
                    help='relative time index for dedalus data')
parser.add_argument('--stop_index', type=int, 
                    help='relative time index for dedalus data')
parser.add_argument('--time_slice', type=int, 
                    help='slicer for dedalus data')
parser.add_argument('--dt', type=float, 
                    help='dedalus data dt')
parser.add_argument('--train_samples', type=int, default=100,
                    help='Number of training samples')
parser.add_argument('--test_samples', type=int, default=1,
                        help='Number of test samples')
parser.add_argument('--folder', type=str, default=os.getcwd(),
                        help='Path to which FNO model inference is saved')
parser.add_argument('--plotFile', type=str, default=None,
                    help='path to inference data file')
args = parser.parse_args()

def extract(result, gridx, gridy, t):
    """
    unpacking stack [velx, velz, buoyancy, pressure]
    
    """
    ux = result[:gridx, :gridy, :t]
    uy = result[gridx:2*gridx, :gridy, :t]
    b = result[2*gridx:3*gridx, :gridy,:t]
    p = result[3*gridx:, :gridy,:t]
    
    # print(ux.shape, uy.shape, b.shape, p.shape)
    return ux, uy, b, p

<<<<<<< HEAD
def time_extract(time_index, t_in, t_out, dt, tStep):
    """
    Extracting simulation time from dedalus data
    """
=======
def extract(result, gridx, gridz, t):
    ux = result[:gridx, :gridz, :t]
    uz = result[gridx:2*gridx, :gridz, :t]
    b = result[2*gridx:3*gridx, :gridz,:t]
    p = result[3*gridx:, :gridz,:t]
    # print(ux.shape, uz.shape, b.shape, p.shape)
    return ux, uz, b, p

def time_extract(file, start_index, t_in, t_out):
>>>>>>> be6b627e
    time_in = []
    for i in range(time_index, time_index + (t_in*tStep), tStep):
        time_in.append(i*dt)
    print("Input Time", time_in)
    time_out = []
    for j in range(time_index+t_in, time_index + (t_in+t_out)*tStep, tStep):
        time_out.append(j*dt)
    print("Output Time", time_out)
    return time_in, time_out

def inferErrorPlot( ux, vx, vx_pred,
                    uy, vy, vy_pred,
                    b_in, b_out, b_pred,
                    p_in, p_out, p_pred, 
                    time_out, time_in, 
                    dim, fno_path,
                    gridx, gridy,
                    rayleigh, prandtl):
    for t in range(len(time_out)):
        row = 2
        col = 4
        xStep = 30
        yStep = 30
        x = np.arange(0,gridx,xStep)
        # fig = plt.figure(figsize=(16, 8))
        fig, ax = plt.subplots(nrows=row, ncols=col, figsize=(16, 12),
                               gridspec_kw={
                                   'width_ratios': [1,1,1,1],
                                   'height_ratios': [1,0.25],
                                   'wspace': 0.4,
                                   'hspace': 0.1})
        ax1 = ax[0][0]
        ax2 = ax[0][1]
        ax3 = ax[0][2]
        ax4 = ax[0][3]
        ax5 = ax[1][0]
        ax6 = ax[1][1]
        ax7 = ax[1][2]
        ax8 = ax[1][3]
   
        ax1.set_title(fr'Velocity: $u(x)$')
<<<<<<< HEAD
        # ax1.plot(x,ux[::xStep,::yStep,t],color='b',marker ='o',label="ux")
        ax1.plot(x,vx[::xStep,::yStep,t],color='g',marker ='o',label="ded-vx")
        ax1.plot(x,vx_pred[::xStep,::yStep,t],color='r',marker ='o',ls='--',label="fno-vx")
        # ax1.set_ylabel("Y grid")
        ax1.grid()

        ax2.set_title(fr'Velocity: $u(z)$ ')
        # ax2.plot(x,uy[::xStep,::yStep,t],color='b',marker ='o',label="uy")
        ax2.plot(x,vy[::xStep,::yStep,t],marker ='o',color='g',label="ded-vy")
        ax2.plot(x,vy_pred[::xStep,::yStep,t],marker ='o',color='r',linestyle='--',label="fno-vy")
        # ax2.set_ylabel("Y grid")
        ax2.grid()

        ax3.set_title(fr'Pressure: $p(x,z)$')
        # ax3.plot(x,p_in[::xStep,::yStep,t],color='b',marker ='o',label="p_in")
        ax3.plot(x,p_out[::xStep,::yStep,t],marker ='o',color='g',label="ded-p")
        ax3.plot(x,p_pred[::xStep,::yStep,t],marker ='o',color='r',linestyle='--',label="fno-p")
        # ax3.set_ylabel("Y grid")
        ax3.grid()

        ax4.set_title(fr'Buoyancy: $b(x,z)$')
        # ax4.plot(x,b_in[::xStep,::yStep,t],marker ='o',color='b',label="b_in")
        ax4.plot(x,b_out[::xStep,::yStep,t],marker ='o',color='g',label="ded-b")
        ax4.plot(x,b_pred[::xStep,::yStep,t],marker ='o',linestyle='--',color='r',label="fno-b")
        # ax4.set_ylabel("Y grid")
=======
        # ax1.plot(x,ux[::xStep,::zStep,t],color='b',marker ='o',label="ux")
        ax1.plot(x,vx[::xStep,::zStep,t],color='g',marker ='o',label="ded-vx")
        ax1.plot(x,vx1[::xStep,::zStep,t],color='r',marker ='o',ls='--',label="fno-vx")
        # ax1.set_ylabel("Z grid")
        ax1.grid()

        ax2.set_title(fr'Velocity: $u(z)$ ')
        # ax2.plot(x,uz[::xStep,::zStep,t],color='b',marker ='o',label="uz")
        ax2.plot(x,vz[::xStep,::zStep,t],marker ='o',color='g',label="ded-vz")
        ax2.plot(x,vz1[::xStep,::zStep,t],marker ='o',color='r',linestyle='--',label="fno-vz")
        # ax2.set_ylabel("Z grid")
        ax2.grid()

        ax3.set_title(fr'Pressure: $p(x,z)$')
        # ax3.plot(x,p_in[::xStep,::zStep,t],color='b',marker ='o',label="p_in")
        ax3.plot(x,p_out[::xStep,::zStep,t],marker ='o',color='g',label="ded-p")
        ax3.plot(x,p_out1[::xStep,::zStep,t],marker ='o',color='r',linestyle='--',label="fno-p")
        # ax3.set_ylabel("Z grid")
        ax3.grid()

        ax4.set_title(fr'Buoyancy: $b(x,z)$')
        # ax4.plot(x,b_in[::xStep,::zStep,t],marker ='o',color='b',label="b_in")
        ax4.plot(x,b_out[::xStep,::zStep,t],marker ='o',color='g',label="ded-b")
        ax4.plot(x,b_out1[::xStep,::zStep,t],marker ='o',linestyle='--',color='r',label="fno-b")
        # ax4.set_ylabel("Z grid")
>>>>>>> be6b627e
        ax4.grid()

        ax5.errorbar(x, np.average(vx[::xStep,::yStep,t],axis=1), yerr=np.average(np.abs(vx_pred[::xStep,::yStep,t]-vx[::xStep,::yStep,t]), axis=1), marker='o',color='purple',capsize=3, markersize=6,linestyle='none')
        ax5.set_ylabel(r"$\overline{|vx_{ded}-vx_{fno}|}_{z}$")
        ax5.set_xlabel("X Grid")

        ax6.errorbar(x, np.average(vy[::xStep,::yStep,t],axis=1), yerr=np.average(np.abs(vy_pred[::xStep,::yStep,t]-vy[::xStep,::yStep,t]), axis=1), marker='o',color='purple',capsize=3, markersize=6,linestyle='none')
        ax6.set_ylabel(r"$\overline{|vz_{ded}-vz_{fno}|}_{z}$")
        ax6.set_xlabel("X Grid")

        ax7.errorbar(x, np.average(p_out[::xStep,::yStep,t],axis=1), yerr=np.average(np.abs(p_pred[::xStep,::yStep,t]-p_out[::xStep,::yStep,t]), axis=1), marker='o',color='purple',capsize=3, markersize=6,linestyle='none')
        ax7.set_ylabel(r"$\overline{|p_{ded}-p_{fno}|}_{z}$")
        ax7.set_xlabel("X Grid")

        ax8.errorbar(x, np.average(b_out[::xStep,::yStep,t],axis=1), yerr=np.average(np.abs(b_pred[::xStep,::yStep,t]-b_out[::xStep,::yStep,t]), axis=1), marker='o',color='purple',capsize=3, markersize=6,linestyle='none')
        ax8.set_ylabel(r"$\overline{|b_{ded}-b_{fno}|}_{z}$")
        ax8.set_xlabel("X Grid")

<<<<<<< HEAD
        fig.suptitle(f'RBC-2D with {gridx}'+r'$\times$'+f'{gridy} grid and Ra={rayleigh} and Pr={prandtl} using {dim}')  
        if len(time_in) > 1:
            inp_patch = Line2D([0], [0], label=f'Input at t={np.round(time_in[0],4)}:{np.round(time_in[-1],4)}',marker='o', color='b')
        else:
            inp_patch = Line2D([0], [0], label=f'Input at t={np.round(time_in[0],4)}',marker='o', color='b')
        ded_patch = Line2D([0], [0], label=f'Dedalus at t={np.round(time_out[t],4)}',marker='o', color='g')
        fno_patch = Line2D([0], [0], label=f'FNO at t={np.round(time_out[t],4)}',marker='o', linestyle='--', color='r')
       
        fig.legend(handles=[inp_patch, ded_patch, fno_patch], loc="upper right")
        # fig.tight_layout()
        fig.show()
        fig.savefig(f"{fno_path}/{dim}_NX{gridx}_NY{gridy}_{np.round(time_out[t],4)}.png")

def model_inference(args, *argv):
=======
        fig.suptitle(f'RBC-2D with {gridx}'+r'$\times$'+f'{gridz} grid and $Ra=10^7, Pr=1$ using {dim}')  
        ded_patch = Line2D([0], [0], label=f'Dedalus at t={np.round(time_out[t],4)}',marker='o', color='g')
        fno_patch = Line2D([0], [0], label=f'FNO at t={np.round(time_out[t],4)}',marker='o', linestyle='--', color='r')
        inp_patch = Line2D([0], [0], label=f'Input at t={np.round(time_in[0],4)}:{np.round(time_in[-1],4)}',marker='o', color='b')
        fig.legend(handles=[inp_patch, ded_patch, fno_patch], loc="upper right")
        # fig.tight_layout()
        fig.show()
        # fig.savefig(f"{fno_path}/{dim}_NX{gridx}_NZ{gridz}_error_{t}.pdf")
        fig.savefig(f"{fno_path}/{dim}_NX{gridx}_NZ{gridz}_error_{np.round(time_out[t],4)}.png")

def model_inference(args):
>>>>>>> be6b627e
    inference_func_start = default_timer()
    print(f'Entered model_inference() at {inference_func_start}')
    
    if args.single_data_path is not None:
        test_data_path = train_data_path  = args.single_data_path
        test_reader = train_reader = h5py.File(train_data_path, mode="r")
    else:  
        if args.dim =='FNO3D':
            train_data_path = args.train_data_path
            train_reader = h5py.File(train_data_path, mode="r")
        test_data_path = args.test_data_path
        test_reader = h5py.File(test_data_path, mode="r")
    
    dataloader_time_start = default_timer()
    print('Starting data loading....')
    if args.dim == 'FNO3D':
<<<<<<< HEAD
        train_a = torch.tensor(train_reader['train'][:train_samples, ::xStep, ::yStep, index: index + (T_in*tStep): tStep], dtype=torch.float)
        train_u = torch.tensor(train_reader['train'][:train_samples, ::xStep, ::yStep, index + (T_in*tStep):  index + (T_in + T)*tStep: tStep], dtype=torch.float)
    
    print(f"index: {index}")
    test_a = torch.tensor(test_reader['test'][:ntest, ::xStep, ::yStep, index: index + (T_in*tStep): tStep], dtype=torch.float)
    test_u = torch.tensor(test_reader['test'][:ntest, ::xStep, ::yStep, index + (T_in*tStep):  index + (T_in + T)*tStep: tStep], dtype=torch.float)
    dataloader_time_stop = default_timer()
    print(f'Total time taken for dataloading (s): {dataloader_time_stop - dataloader_time_start}')
=======
        train_a = torch.tensor(train_reader['train'][:ntrain, ::xStep, ::zStep, start_index: start_index + (T_in*tStep): tStep],dtype=torch.float)
        train_u = torch.tensor(train_reader['train'][:ntrain, ::xStep, ::zStep, start_index + (T_in*tStep):  start_index + (T_in + T)*tStep: tStep], dtype=torch.float)
    
    test_a = torch.tensor(test_reader['test'][:ntest, ::xStep, ::zStep, start_index: start_index + (T_in*tStep): tStep], dtype=torch.float)
    test_u = torch.tensor(test_reader['test'][:ntest, ::xStep, ::zStep, start_index + (T_in*tStep):  start_index + (T_in + T)*tStep: tStep], dtype=torch.float)
    dataloader_time_stop = default_timer()
    print(f'Total time taken for dataloading: {dataloader_time_stop - dataloader_time_start} sec')
>>>>>>> be6b627e
    
    # Model
    if args.dim == 'FNO3D':
        a_normalizer = UnitGaussianNormalizer(train_a)
        test_a = a_normalizer.encode(test_a)
        y_normalizer = UnitGaussianNormalizer(train_u)
        test_u = y_normalizer.encode(test_u)
        test_a = test_a.reshape(ntest, gridx_state, gridy, 1, T_in).repeat([1,1,1,T,1])
        model = FNO3d(modes, modes, modes, width, T_in, T).to(device)
    else:
        model = FNO2d(modes, modes, width, T_in, T).to(device)

    checkpoint = torch.load(args.model, map_location=lambda storage, loc: storage)
    if 'model_state_dict' in checkpoint.keys():
        model.load_state_dict(checkpoint['model_state_dict'])   
    else:
        model.load_state_dict(checkpoint)  
    test_loader = torch.utils.data.DataLoader(torch.utils.data.TensorDataset(test_a, test_u), batch_size=batch_size, shuffle=False)
    print(f"Test input data:{test_a.shape}, Test output data: {test_u.shape}")

    # Inference
    print(f'Starting model inference...')
    inference_time_start = default_timer()
<<<<<<< HEAD

    pred = torch.zeros([batch_size, gridx_state, gridy, T])
=======
    # pred = torch.zeros([iterations, batch_size, gridx, gridz, T])
    pred = torch.zeros([batch_size, gridx, gridz, T])
    index = 0
>>>>>>> be6b627e
    inputs = []
    outputs = []
    predictions = []
    fno2d_full_loss = 0
    fno2d_step_loss = 0
    fno3d_loss = 0
    
    model.eval()
    with torch.no_grad():
<<<<<<< HEAD
        for step, (xx, yy) in enumerate(tqdm(test_loader)):
=======
        # with open(f'{fno_path}/info.txt', 'w') as file:
        for step, (xx, yy) in enumerate(tqdm(test_loader)):
            test_l2 = 0
>>>>>>> be6b627e
            xx, yy = xx.to(device), yy.to(device)
            xx_org = xx
            if args.dim == 'FNO3D':
                out = model(xx_org).view(batch_size, gridx_state, gridy, T)
                out = y_normalizer.decode(out)
                fno3d_loss += myloss(out.view(1, -1), yy.view(1, -1)).item()
                pred = out 
            else:
                step_loss = 0
                for t in range(0, T, tStep):
                    y = yy[..., t:t + tStep]
                    im = model(xx)
                    step_loss += myloss(im.reshape(batch_size, -1), y.reshape(batch_size, -1))
                    
                    if t == 0:
                        pred = im
                    else:
                        pred = torch.cat((pred, im), -1)
             
                    xx = torch.cat((xx[..., tStep:], im), dim=-1)
                
                fno2d_step_loss += step_loss.item()
                fno2d_full_loss += myloss(pred.reshape(batch_size, -1), yy.reshape(batch_size, -1)).item()

            inputs.append(xx_org)
            outputs.append(yy)
            predictions.append(pred)
            if step == 0:
<<<<<<< HEAD
                print(f"Batch:{step} , xx:{xx_org.shape}, yy:{yy.shape}, pred:{pred.shape}")
                if args.dim == 'FNO3D':
                    print(f"FNO3D loss: {fno3d_loss/ntest}")
                else:
                    print(f"FNO2D step loss: {fno2d_step_loss/ ntest/ (T/tStep)}")
                    print(f"FNO2D full loss: {fno2d_full_loss/ ntest}")
         

    predictions_cpu = torch.stack(predictions).cpu()
    inference_time_stop = default_timer()
    print(f'Total time taken for model inference for {T} steps of {ntest} samples with batchsize {batch_size} on {device} (s): {inference_time_stop - inference_time_start}')
=======
                print(f"index:{step} , xx:{xx_org.shape}, yy:{yy.shape}, pred:{pred.shape}")
            
            # file.write(f"index:{step} , xx:{xx.shape}, yy:{yy.shape}, pred:{np.array(predictions).shape},loss:{test_l2}, \
            #             \nprediction: {predictions},\n \
            #             \ninput: {xx_org}\n, \
            #             \ndiff:{np.array(predictions)-np.array(xx_org)}\n")

    predictions_cpu = torch.stack(predictions).cpu()
    inference_time_stop = default_timer()
    print(f'Total time taken for model inference for {T} steps of {ntest} samples \
            with batchsize {batch_size} on {device}: {inference_time_stop - inference_time_start} sec')
>>>>>>> be6b627e
    
    inputs_cpu = torch.stack(inputs).cpu()
    outputs_cpu = torch.stack(outputs).cpu()
    
    inference_func_stop = default_timer()
    print(f'Exiting model_inference()...')
<<<<<<< HEAD
    print(f'Total time in model_inference() function (s): {inference_func_stop - inference_func_start}')
    
=======
    print(f'Total time in model_inference() function: {inference_func_stop - inference_func_start} sec')
>>>>>>> be6b627e
    return np.array(inputs_cpu), np.array(outputs_cpu), np.array(predictions_cpu)

# Config
device = torch.device('cuda' if torch.cuda.is_available() else 'cpu')
print(f"Using {device}")

modes = args.modes
width = args.width
batch_size = args.batch_size
rayleigh = args.rayleigh 
prandtl = args.prandtl 
gridx = args.gridx
gridx_state = 4*gridx
gridy = args.gridy

T_in = args.input_timesteps
T = args.output_timesteps
start_index = args.start_index
stop_index = args.stop_index
timestep = args.time_slice
dedalus_time_index = args.dedalus_time_index
dt = args.dt

train_samples = args.train_samples
ntest = args.test_samples

xStep = 1
yStep = 1
tStep = 1

<<<<<<< HEAD
run = args.run
fno_path = Path(f'{args.folder}/rbc_{args.dim}_N{ntest}_m{modes}_w{width}_bs{batch_size}_dt{dt}_tin{T_in}_inference_{device}_run{run}')
=======
dt = 1e-1
ntrain = 100
ntest = args.batch_size
iterations = int(ntest/batch_size)

fno_path = Path(f'{args.folder}/rbc_{args.dim}_N{ntest}_m{modes}_w{width}_bs{batch_size}_inference_{device}')
>>>>>>> be6b627e
fno_path.mkdir(parents=True, exist_ok=True)

myloss = LpLoss(size_average=False)

<<<<<<< HEAD
if args.plotFile is not None:
    infFile = args.plotFile
    with h5py.File(infFile, "r") as data:
        for iteration in range(len(data.keys())):
            time_in = []
            time_out = []
            ux = np.zeros((gridx, gridy, T_in))
            uy = np.zeros((gridx, gridy, T_in))
            vx = np.zeros((gridx, gridy, T))
            vy = np.zeros((gridx, gridy, T))
            vx_pred = np.zeros((gridx, gridy, T))
            vy_pred = np.zeros((gridx, gridy, T))
            p_in = np.zeros((gridx, gridy, T_in))
            p_out = np.zeros((gridx, gridy, T))
            p_pred = np.zeros((gridx, gridy, T))
            b_in = np.zeros((gridx, gridy, T_in))
            b_out = np.zeros((gridx, gridy, T))
            b_pred = np.zeros((gridx, gridy, T))      
            for index_in in range(T_in):
                time_in.append(data[f'inference_{iteration}/scales/sim_timein_{index_in}'])
                ux[:,:,index_in] = data[f'inference_{iteration}/tasks/input/velocity_{index_in}'][0,:]
                uy[:,:,index_in] = data[f'inference_{iteration}/tasks/input/velocity_{index_in}'][1,:]
=======
start = 500
stop = 820
step_time = 10
T_in = 10
T = 1

if args.plotFile:
    infFile = f'{fno_path}/inference.h5'
    with h5py.File(fno_file, "r") as data:
        for iteration in range(len(data.keys())):
            time_in = []
            time_out = []
            ux = np.zeros((gridx//4, gridz, T_in))
            uz = np.zeros((gridx//4, gridz, T_in))
            vx = np.zeros((gridx//4, gridz, T))
            vz = np.zeros((gridx//4, gridz, T))
            vx1 = np.zeros((gridx//4, gridz, T))
            vz1 = np.zeros((gridx//4, gridz, T))
            p_in = np.zeros((gridx//4, gridz, T_in))
            p_out = np.zeros((gridx//4, gridz, T))
            p_out1 = np.zeros((gridx//4, gridz, T))
            b_in = np.zeros((gridx//4, gridz, T_in))
            b_out = np.zeros((gridx//4, gridz, T))
            b_out1 = np.zeros((gridx//4, gridz, T))      
            for index_in in range(T_in):
                time_in.append(data[f'inference_{iteration}/scales/sim_timein_{index_in}'])
                ux[:,:,index_in] = data[f'inference_{iteration}/tasks/input/velocity_{index_in}'][0,:]
                uz[:,:,index_in] = data[f'inference_{iteration}/tasks/input/velocity_{index_in}'][1,:]
>>>>>>> be6b627e
                b_in[:,:,index_in] = data[f'inference_{iteration}/tasks/input/buoyancy_{index_in}'][:]
                p_in[:,:,index_in] = data[f'inference_{iteration}/tasks/input/pressure_{index_in}'][:]
            for index_out in range(T):
                time_out.append(data[f'inference_{iteration}/scales/sim_timeout_{index_out}'])
                vx[:,:,index_out] = data[f'inference_{iteration}/tasks/output/velocity_{index_out}'][0,:]
<<<<<<< HEAD
                vy[:,:,index_out] = data[f'inference_{iteration}/tasks/output/velocity_{index_out}'][1,:]
                b_out[:,:,index_out] = data[f'inference_{iteration}/tasks/output/buoyancy_{index_out}'][:]
                p_out[:,:,index_out] = data[f'inference_{iteration}/tasks/output/pressure_{index_out}'][:]
                vx_pred[:,:,index_out] = data[f'inference_{iteration}/tasks/model_output/velocity_{index_out}'][0,:]
                vy_pred[:,:,index_out] = data[f'inference_{iteration}/tasks/model_output/velocity_{index_out}'][1,:]
                b_pred[:,:,index_out] = data[f'inference_{iteration}/tasks/model_output/buoyancy_{index_out}'][:]
                p_pred[:,:,index_out] = data[f'inference_{iteration}/tasks/model_output/pressure_{index_out}'][:]

            # print(ux.shape, vy.shape, b_pred.shape, p_pred.shape)
            inferErrorPlot(ux, vx, vx_pred, uy, vy, vy_pred, b_in, b_out, b_pred, p_in, p_out, p_pred,
                time_out, time_in, args.dim, fno_path, gridx, gridy, rayleigh, prandtl)
else:
    for iteration, index in enumerate(range(start_index, stop_index, timestep)):
        start_index_org =  dedalus_time_index + index
        time_in, time_out = time_extract(start_index_org, T_in, T, dt, tStep)
        
        inputs, outputs, predictions = model_inference(args, index)
        print(f"Model Inference: Input{inputs.shape}, Output{outputs.shape}, Prediction{predictions.shape}")
        
        # taking results for a random sample when batchsize > 1
=======
                vz[:,:,index_out] = data[f'inference_{iteration}/tasks/output/velocity_{index_out}'][1,:]
                b_out[:,:,index_out] = data[f'inference_{iteration}/tasks/output/buoyancy_{index_out}'][:]
                p_out[:,:,index_out] = data[f'inference_{iteration}/tasks/output/pressure_{index_out}'][:]
                vx1[:,:,index_out] = data[f'inference_{iteration}/tasks/model_output/velocity_{index_out}'][0,:]
                vz1[:,:,index_out] = data[f'inference_{iteration}/tasks/model_output/velocity_{index_out}'][1,:]
                b_out1[:,:,index_out] = data[f'inference_{iteration}/tasks/model_output/buoyancy_{index_out}'][:]
                p_out1[:,:,index_out] = data[f'inference_{iteration}/tasks/model_output/pressure_{index_out}'][:]

            # print(ux.shape, vz.shape, b_out1.shape)
            inferErrorPlot(ux, vx, vx1, uz, vz, vz1, b_in, b_out, b_out1, p_in, p_out, p_out1,
                time_out, time_in, args.dim, fno_path ,gridx//4, gridz)
else:
    for iteration, start_index in enumerate(range(start,stop,step_time)):
        start_index_org = 0 + start_index
        time_in, time_out = time_extract(args.time_file, start_index_org, T_in, T)
        
        inputs, outputs, predictions = model_inference(args)
        print(f"Model Inference: Input{inputs.shape}, Output{outputs.shape}, Prediction{predictions.shape}")
        
>>>>>>> be6b627e
        batches = predictions.shape[0]
        batchsize = predictions.shape[1]
        batch_num = np.random.randint(0,batches)
        sample = np.random.randint(0,batchsize)
        
        if args.dim == "FNO3D":
<<<<<<< HEAD
            # since test_a = test_a.reshape(ntest, gridx, gridy, 1, T_in).repeat([1,1,1,T,1])
            ux, uy, b_in, p_in = extract(inputs[batch_num, sample, :, :, 0, :], gridx, gridy, T_in)
        else:
            ux, uy, b_in, p_in = extract(inputs[batch_num, sample, :, :, :], gridx, gridy, T_in)
            
        vx_pred, vy_pred, b_pred, p_pred = extract(predictions[batch_num, sample, :, :, :], gridx, gridy,T)
        vx, vy, b_out, p_out = extract(outputs[batch_num, sample, :, :, :], gridx, gridy, T)
=======
            ux, uz, b_in, p_in = extract(inputs[batch_num, sample, :, :, 0, :], gridx//4, gridz, T_in)
        else:
            ux, uz, b_in, p_in = extract(inputs[batch_num, sample, :, :, :], gridx//4, gridz, T_in)
            
        vx1, vz1, b_out1, p_out1 = extract(predictions[batch_num, sample, :, :, :], gridx//4, gridz,T)
        vx, vz, b_out, p_out = extract(outputs[batch_num, sample, :, :, :], gridx//4, gridz, T)
>>>>>>> be6b627e

        # Storing inference result
        with h5py.File(f'{fno_path}/inference.h5', "a") as data:
            for index_in in range(len(time_in)):
                data[f'inference_{iteration}/scales/sim_timein_{index_in}'] = time_in[index_in]
<<<<<<< HEAD
                data[f'inference_{iteration}/tasks/input/velocity_{index_in}'] = np.stack([ux[::xStep,::yStep, index_in], uy[::xStep,::yStep, index_in]], axis=0)
                data[f'inference_{iteration}/tasks/input/buoyancy_{index_in}'] = b_in[::xStep, ::yStep, index_in]
                data[f'inference_{iteration}/tasks/input/pressure_{index_in}'] = p_in[::xStep, ::yStep, index_in]
            for index_out in range(len(time_out)):
                data[f'inference_{iteration}/scales/sim_timeout_{index_out}']= time_out[index_out]
                data[f'inference_{iteration}/tasks/output/velocity_{index_out}']= np.stack([vx[::xStep,::yStep, index_out], vy[::xStep,::yStep, index_out]], axis=0)
                data[f'inference_{iteration}/tasks/output/buoyancy_{index_out}'] = b_out[::xStep, ::yStep, index_out]
                data[f'inference_{iteration}/tasks/output/pressure_{index_out}']= p_out[::xStep, ::yStep, index_out]
                data[f'inference_{iteration}/tasks/model_output/velocity_{index_out}']= np.stack([vx_pred[::xStep,::yStep, index_out], vy_pred[::xStep,::yStep, index_out]], axis=0)
                data[f'inference_{iteration}/tasks/model_output/buoyancy_{index_out}']= b_pred[::xStep, ::yStep, index_out]
                data[f'inference_{iteration}/tasks/model_output/pressure_{index_out}']= p_pred[::xStep, ::yStep, index_out]
        
        print(f"Plotting Batch Number: {batch_num}, Sample: {sample}")  
        inferErrorPlot(ux, vx, vx_pred, uy, vy, vy_pred, b_in, b_out, b_pred, p_in, p_out, p_pred,
                time_out, time_in, args.dim, fno_path, gridx, gridy, rayleigh, prandtl)
        
=======
                data[f'inference_{iteration}/tasks/input/velocity_{index_in}'] = np.stack([ux[::xStep,::zStep, index_in], uz[::xStep,::zStep, index_in]], axis=0)
                data[f'inference_{iteration}/tasks/input/buoyancy_{index_in}'] = b_in[::xStep, ::zStep, index_in]
                data[f'inference_{iteration}/tasks/input/pressure_{index_in}'] = p_in[::xStep, ::zStep, index_in]
            for index_out in range(len(time_out)):
                data[f'inference_{iteration}/scales/sim_timeout_{index_out}']= time_out[index_out]
                data[f'inference_{iteration}/tasks/output/velocity_{index_out}']= np.stack([vx[::xStep,::zStep, index_out], vz[::xStep,::zStep, index_out]], axis=0)
                data[f'inference_{iteration}/tasks/output/buoyancy_{index_out}'] = b_out[::xStep, ::zStep, index_out]
                data[f'inference_{iteration}/tasks/output/pressure_{index_out}']= p_out[::xStep, ::zStep, index_out]
                data[f'inference_{iteration}/tasks/model_output/velocity_{index_out}']= np.stack([vx1[::xStep,::zStep, index_out], vz1[::xStep,::zStep, index_out]], axis=0)
                data[f'inference_{iteration}/tasks/model_output/buoyancy_{index_out}']= b_out1[::xStep, ::zStep, index_out]
                data[f'inference_{iteration}/tasks/model_output/pressure_{index_out}']= p_out1[::xStep, ::zStep, index_out]
        
        print(f"Plotting Batch Number: {batch_num}, Sample: {sample}")  
        inferErrorPlot(ux, vx, vx1,uz, vz, vz1,b_in, b_out, b_out1,p_in, p_out, p_out1,
                time_out, time_in, args.dim, fno_path ,gridx//4, gridz)
>>>>>>> be6b627e
<|MERGE_RESOLUTION|>--- conflicted
+++ resolved
@@ -3,7 +3,6 @@
 
 Usage:
     python inference.py \
-<<<<<<< HEAD
         --run=<run_tracker> \
         --model=<checkpoint> \
         --train_data_path=<train_data_path> (only when using FNO3D) \
@@ -31,20 +30,6 @@
         --single_data_path=<path to hdf5 file containing train, val and test data>
         --plotFile (only to plot without model_inference)
         
-=======
-             --model=<checkpoint> \
-             --train_data_path=<train_data_path> (only when using FNO3D) \
-             --test_data_path=<test_data_path> (only when test and train data in multiple files) \
-             --single_data_path=<data_path> (only when test and train data in single file) \
-             --dim=FNO2D or FNO3D \
-             --modes=12 \
-             --width=20 \
-             --batch_size=50 \
-             --folder=results  \
-             --time_file=<dedalus_datafile> \
-             --plotFile (only to plot without model_inference)
-
->>>>>>> be6b627e
 """
 
 import os
@@ -130,22 +115,10 @@
     # print(ux.shape, uy.shape, b.shape, p.shape)
     return ux, uy, b, p
 
-<<<<<<< HEAD
 def time_extract(time_index, t_in, t_out, dt, tStep):
     """
     Extracting simulation time from dedalus data
     """
-=======
-def extract(result, gridx, gridz, t):
-    ux = result[:gridx, :gridz, :t]
-    uz = result[gridx:2*gridx, :gridz, :t]
-    b = result[2*gridx:3*gridx, :gridz,:t]
-    p = result[3*gridx:, :gridz,:t]
-    # print(ux.shape, uz.shape, b.shape, p.shape)
-    return ux, uz, b, p
-
-def time_extract(file, start_index, t_in, t_out):
->>>>>>> be6b627e
     time_in = []
     for i in range(time_index, time_index + (t_in*tStep), tStep):
         time_in.append(i*dt)
@@ -187,7 +160,6 @@
         ax8 = ax[1][3]
    
         ax1.set_title(fr'Velocity: $u(x)$')
-<<<<<<< HEAD
         # ax1.plot(x,ux[::xStep,::yStep,t],color='b',marker ='o',label="ux")
         ax1.plot(x,vx[::xStep,::yStep,t],color='g',marker ='o',label="ded-vx")
         ax1.plot(x,vx_pred[::xStep,::yStep,t],color='r',marker ='o',ls='--',label="fno-vx")
@@ -213,33 +185,6 @@
         ax4.plot(x,b_out[::xStep,::yStep,t],marker ='o',color='g',label="ded-b")
         ax4.plot(x,b_pred[::xStep,::yStep,t],marker ='o',linestyle='--',color='r',label="fno-b")
         # ax4.set_ylabel("Y grid")
-=======
-        # ax1.plot(x,ux[::xStep,::zStep,t],color='b',marker ='o',label="ux")
-        ax1.plot(x,vx[::xStep,::zStep,t],color='g',marker ='o',label="ded-vx")
-        ax1.plot(x,vx1[::xStep,::zStep,t],color='r',marker ='o',ls='--',label="fno-vx")
-        # ax1.set_ylabel("Z grid")
-        ax1.grid()
-
-        ax2.set_title(fr'Velocity: $u(z)$ ')
-        # ax2.plot(x,uz[::xStep,::zStep,t],color='b',marker ='o',label="uz")
-        ax2.plot(x,vz[::xStep,::zStep,t],marker ='o',color='g',label="ded-vz")
-        ax2.plot(x,vz1[::xStep,::zStep,t],marker ='o',color='r',linestyle='--',label="fno-vz")
-        # ax2.set_ylabel("Z grid")
-        ax2.grid()
-
-        ax3.set_title(fr'Pressure: $p(x,z)$')
-        # ax3.plot(x,p_in[::xStep,::zStep,t],color='b',marker ='o',label="p_in")
-        ax3.plot(x,p_out[::xStep,::zStep,t],marker ='o',color='g',label="ded-p")
-        ax3.plot(x,p_out1[::xStep,::zStep,t],marker ='o',color='r',linestyle='--',label="fno-p")
-        # ax3.set_ylabel("Z grid")
-        ax3.grid()
-
-        ax4.set_title(fr'Buoyancy: $b(x,z)$')
-        # ax4.plot(x,b_in[::xStep,::zStep,t],marker ='o',color='b',label="b_in")
-        ax4.plot(x,b_out[::xStep,::zStep,t],marker ='o',color='g',label="ded-b")
-        ax4.plot(x,b_out1[::xStep,::zStep,t],marker ='o',linestyle='--',color='r',label="fno-b")
-        # ax4.set_ylabel("Z grid")
->>>>>>> be6b627e
         ax4.grid()
 
         ax5.errorbar(x, np.average(vx[::xStep,::yStep,t],axis=1), yerr=np.average(np.abs(vx_pred[::xStep,::yStep,t]-vx[::xStep,::yStep,t]), axis=1), marker='o',color='purple',capsize=3, markersize=6,linestyle='none')
@@ -258,7 +203,6 @@
         ax8.set_ylabel(r"$\overline{|b_{ded}-b_{fno}|}_{z}$")
         ax8.set_xlabel("X Grid")
 
-<<<<<<< HEAD
         fig.suptitle(f'RBC-2D with {gridx}'+r'$\times$'+f'{gridy} grid and Ra={rayleigh} and Pr={prandtl} using {dim}')  
         if len(time_in) > 1:
             inp_patch = Line2D([0], [0], label=f'Input at t={np.round(time_in[0],4)}:{np.round(time_in[-1],4)}',marker='o', color='b')
@@ -273,19 +217,6 @@
         fig.savefig(f"{fno_path}/{dim}_NX{gridx}_NY{gridy}_{np.round(time_out[t],4)}.png")
 
 def model_inference(args, *argv):
-=======
-        fig.suptitle(f'RBC-2D with {gridx}'+r'$\times$'+f'{gridz} grid and $Ra=10^7, Pr=1$ using {dim}')  
-        ded_patch = Line2D([0], [0], label=f'Dedalus at t={np.round(time_out[t],4)}',marker='o', color='g')
-        fno_patch = Line2D([0], [0], label=f'FNO at t={np.round(time_out[t],4)}',marker='o', linestyle='--', color='r')
-        inp_patch = Line2D([0], [0], label=f'Input at t={np.round(time_in[0],4)}:{np.round(time_in[-1],4)}',marker='o', color='b')
-        fig.legend(handles=[inp_patch, ded_patch, fno_patch], loc="upper right")
-        # fig.tight_layout()
-        fig.show()
-        # fig.savefig(f"{fno_path}/{dim}_NX{gridx}_NZ{gridz}_error_{t}.pdf")
-        fig.savefig(f"{fno_path}/{dim}_NX{gridx}_NZ{gridz}_error_{np.round(time_out[t],4)}.png")
-
-def model_inference(args):
->>>>>>> be6b627e
     inference_func_start = default_timer()
     print(f'Entered model_inference() at {inference_func_start}')
     
@@ -302,7 +233,6 @@
     dataloader_time_start = default_timer()
     print('Starting data loading....')
     if args.dim == 'FNO3D':
-<<<<<<< HEAD
         train_a = torch.tensor(train_reader['train'][:train_samples, ::xStep, ::yStep, index: index + (T_in*tStep): tStep], dtype=torch.float)
         train_u = torch.tensor(train_reader['train'][:train_samples, ::xStep, ::yStep, index + (T_in*tStep):  index + (T_in + T)*tStep: tStep], dtype=torch.float)
     
@@ -311,15 +241,6 @@
     test_u = torch.tensor(test_reader['test'][:ntest, ::xStep, ::yStep, index + (T_in*tStep):  index + (T_in + T)*tStep: tStep], dtype=torch.float)
     dataloader_time_stop = default_timer()
     print(f'Total time taken for dataloading (s): {dataloader_time_stop - dataloader_time_start}')
-=======
-        train_a = torch.tensor(train_reader['train'][:ntrain, ::xStep, ::zStep, start_index: start_index + (T_in*tStep): tStep],dtype=torch.float)
-        train_u = torch.tensor(train_reader['train'][:ntrain, ::xStep, ::zStep, start_index + (T_in*tStep):  start_index + (T_in + T)*tStep: tStep], dtype=torch.float)
-    
-    test_a = torch.tensor(test_reader['test'][:ntest, ::xStep, ::zStep, start_index: start_index + (T_in*tStep): tStep], dtype=torch.float)
-    test_u = torch.tensor(test_reader['test'][:ntest, ::xStep, ::zStep, start_index + (T_in*tStep):  start_index + (T_in + T)*tStep: tStep], dtype=torch.float)
-    dataloader_time_stop = default_timer()
-    print(f'Total time taken for dataloading: {dataloader_time_stop - dataloader_time_start} sec')
->>>>>>> be6b627e
     
     # Model
     if args.dim == 'FNO3D':
@@ -343,14 +264,8 @@
     # Inference
     print(f'Starting model inference...')
     inference_time_start = default_timer()
-<<<<<<< HEAD
 
     pred = torch.zeros([batch_size, gridx_state, gridy, T])
-=======
-    # pred = torch.zeros([iterations, batch_size, gridx, gridz, T])
-    pred = torch.zeros([batch_size, gridx, gridz, T])
-    index = 0
->>>>>>> be6b627e
     inputs = []
     outputs = []
     predictions = []
@@ -360,13 +275,7 @@
     
     model.eval()
     with torch.no_grad():
-<<<<<<< HEAD
         for step, (xx, yy) in enumerate(tqdm(test_loader)):
-=======
-        # with open(f'{fno_path}/info.txt', 'w') as file:
-        for step, (xx, yy) in enumerate(tqdm(test_loader)):
-            test_l2 = 0
->>>>>>> be6b627e
             xx, yy = xx.to(device), yy.to(device)
             xx_org = xx
             if args.dim == 'FNO3D':
@@ -395,7 +304,6 @@
             outputs.append(yy)
             predictions.append(pred)
             if step == 0:
-<<<<<<< HEAD
                 print(f"Batch:{step} , xx:{xx_org.shape}, yy:{yy.shape}, pred:{pred.shape}")
                 if args.dim == 'FNO3D':
                     print(f"FNO3D loss: {fno3d_loss/ntest}")
@@ -407,31 +315,14 @@
     predictions_cpu = torch.stack(predictions).cpu()
     inference_time_stop = default_timer()
     print(f'Total time taken for model inference for {T} steps of {ntest} samples with batchsize {batch_size} on {device} (s): {inference_time_stop - inference_time_start}')
-=======
-                print(f"index:{step} , xx:{xx_org.shape}, yy:{yy.shape}, pred:{pred.shape}")
-            
-            # file.write(f"index:{step} , xx:{xx.shape}, yy:{yy.shape}, pred:{np.array(predictions).shape},loss:{test_l2}, \
-            #             \nprediction: {predictions},\n \
-            #             \ninput: {xx_org}\n, \
-            #             \ndiff:{np.array(predictions)-np.array(xx_org)}\n")
-
-    predictions_cpu = torch.stack(predictions).cpu()
-    inference_time_stop = default_timer()
-    print(f'Total time taken for model inference for {T} steps of {ntest} samples \
-            with batchsize {batch_size} on {device}: {inference_time_stop - inference_time_start} sec')
->>>>>>> be6b627e
     
     inputs_cpu = torch.stack(inputs).cpu()
     outputs_cpu = torch.stack(outputs).cpu()
     
     inference_func_stop = default_timer()
     print(f'Exiting model_inference()...')
-<<<<<<< HEAD
     print(f'Total time in model_inference() function (s): {inference_func_stop - inference_func_start}')
     
-=======
-    print(f'Total time in model_inference() function: {inference_func_stop - inference_func_start} sec')
->>>>>>> be6b627e
     return np.array(inputs_cpu), np.array(outputs_cpu), np.array(predictions_cpu)
 
 # Config
@@ -462,22 +353,12 @@
 yStep = 1
 tStep = 1
 
-<<<<<<< HEAD
 run = args.run
 fno_path = Path(f'{args.folder}/rbc_{args.dim}_N{ntest}_m{modes}_w{width}_bs{batch_size}_dt{dt}_tin{T_in}_inference_{device}_run{run}')
-=======
-dt = 1e-1
-ntrain = 100
-ntest = args.batch_size
-iterations = int(ntest/batch_size)
-
-fno_path = Path(f'{args.folder}/rbc_{args.dim}_N{ntest}_m{modes}_w{width}_bs{batch_size}_inference_{device}')
->>>>>>> be6b627e
 fno_path.mkdir(parents=True, exist_ok=True)
 
 myloss = LpLoss(size_average=False)
 
-<<<<<<< HEAD
 if args.plotFile is not None:
     infFile = args.plotFile
     with h5py.File(infFile, "r") as data:
@@ -500,42 +381,11 @@
                 time_in.append(data[f'inference_{iteration}/scales/sim_timein_{index_in}'])
                 ux[:,:,index_in] = data[f'inference_{iteration}/tasks/input/velocity_{index_in}'][0,:]
                 uy[:,:,index_in] = data[f'inference_{iteration}/tasks/input/velocity_{index_in}'][1,:]
-=======
-start = 500
-stop = 820
-step_time = 10
-T_in = 10
-T = 1
-
-if args.plotFile:
-    infFile = f'{fno_path}/inference.h5'
-    with h5py.File(fno_file, "r") as data:
-        for iteration in range(len(data.keys())):
-            time_in = []
-            time_out = []
-            ux = np.zeros((gridx//4, gridz, T_in))
-            uz = np.zeros((gridx//4, gridz, T_in))
-            vx = np.zeros((gridx//4, gridz, T))
-            vz = np.zeros((gridx//4, gridz, T))
-            vx1 = np.zeros((gridx//4, gridz, T))
-            vz1 = np.zeros((gridx//4, gridz, T))
-            p_in = np.zeros((gridx//4, gridz, T_in))
-            p_out = np.zeros((gridx//4, gridz, T))
-            p_out1 = np.zeros((gridx//4, gridz, T))
-            b_in = np.zeros((gridx//4, gridz, T_in))
-            b_out = np.zeros((gridx//4, gridz, T))
-            b_out1 = np.zeros((gridx//4, gridz, T))      
-            for index_in in range(T_in):
-                time_in.append(data[f'inference_{iteration}/scales/sim_timein_{index_in}'])
-                ux[:,:,index_in] = data[f'inference_{iteration}/tasks/input/velocity_{index_in}'][0,:]
-                uz[:,:,index_in] = data[f'inference_{iteration}/tasks/input/velocity_{index_in}'][1,:]
->>>>>>> be6b627e
                 b_in[:,:,index_in] = data[f'inference_{iteration}/tasks/input/buoyancy_{index_in}'][:]
                 p_in[:,:,index_in] = data[f'inference_{iteration}/tasks/input/pressure_{index_in}'][:]
             for index_out in range(T):
                 time_out.append(data[f'inference_{iteration}/scales/sim_timeout_{index_out}'])
                 vx[:,:,index_out] = data[f'inference_{iteration}/tasks/output/velocity_{index_out}'][0,:]
-<<<<<<< HEAD
                 vy[:,:,index_out] = data[f'inference_{iteration}/tasks/output/velocity_{index_out}'][1,:]
                 b_out[:,:,index_out] = data[f'inference_{iteration}/tasks/output/buoyancy_{index_out}'][:]
                 p_out[:,:,index_out] = data[f'inference_{iteration}/tasks/output/pressure_{index_out}'][:]
@@ -556,34 +406,12 @@
         print(f"Model Inference: Input{inputs.shape}, Output{outputs.shape}, Prediction{predictions.shape}")
         
         # taking results for a random sample when batchsize > 1
-=======
-                vz[:,:,index_out] = data[f'inference_{iteration}/tasks/output/velocity_{index_out}'][1,:]
-                b_out[:,:,index_out] = data[f'inference_{iteration}/tasks/output/buoyancy_{index_out}'][:]
-                p_out[:,:,index_out] = data[f'inference_{iteration}/tasks/output/pressure_{index_out}'][:]
-                vx1[:,:,index_out] = data[f'inference_{iteration}/tasks/model_output/velocity_{index_out}'][0,:]
-                vz1[:,:,index_out] = data[f'inference_{iteration}/tasks/model_output/velocity_{index_out}'][1,:]
-                b_out1[:,:,index_out] = data[f'inference_{iteration}/tasks/model_output/buoyancy_{index_out}'][:]
-                p_out1[:,:,index_out] = data[f'inference_{iteration}/tasks/model_output/pressure_{index_out}'][:]
-
-            # print(ux.shape, vz.shape, b_out1.shape)
-            inferErrorPlot(ux, vx, vx1, uz, vz, vz1, b_in, b_out, b_out1, p_in, p_out, p_out1,
-                time_out, time_in, args.dim, fno_path ,gridx//4, gridz)
-else:
-    for iteration, start_index in enumerate(range(start,stop,step_time)):
-        start_index_org = 0 + start_index
-        time_in, time_out = time_extract(args.time_file, start_index_org, T_in, T)
-        
-        inputs, outputs, predictions = model_inference(args)
-        print(f"Model Inference: Input{inputs.shape}, Output{outputs.shape}, Prediction{predictions.shape}")
-        
->>>>>>> be6b627e
         batches = predictions.shape[0]
         batchsize = predictions.shape[1]
         batch_num = np.random.randint(0,batches)
         sample = np.random.randint(0,batchsize)
         
         if args.dim == "FNO3D":
-<<<<<<< HEAD
             # since test_a = test_a.reshape(ntest, gridx, gridy, 1, T_in).repeat([1,1,1,T,1])
             ux, uy, b_in, p_in = extract(inputs[batch_num, sample, :, :, 0, :], gridx, gridy, T_in)
         else:
@@ -591,20 +419,11 @@
             
         vx_pred, vy_pred, b_pred, p_pred = extract(predictions[batch_num, sample, :, :, :], gridx, gridy,T)
         vx, vy, b_out, p_out = extract(outputs[batch_num, sample, :, :, :], gridx, gridy, T)
-=======
-            ux, uz, b_in, p_in = extract(inputs[batch_num, sample, :, :, 0, :], gridx//4, gridz, T_in)
-        else:
-            ux, uz, b_in, p_in = extract(inputs[batch_num, sample, :, :, :], gridx//4, gridz, T_in)
-            
-        vx1, vz1, b_out1, p_out1 = extract(predictions[batch_num, sample, :, :, :], gridx//4, gridz,T)
-        vx, vz, b_out, p_out = extract(outputs[batch_num, sample, :, :, :], gridx//4, gridz, T)
->>>>>>> be6b627e
 
         # Storing inference result
         with h5py.File(f'{fno_path}/inference.h5', "a") as data:
             for index_in in range(len(time_in)):
                 data[f'inference_{iteration}/scales/sim_timein_{index_in}'] = time_in[index_in]
-<<<<<<< HEAD
                 data[f'inference_{iteration}/tasks/input/velocity_{index_in}'] = np.stack([ux[::xStep,::yStep, index_in], uy[::xStep,::yStep, index_in]], axis=0)
                 data[f'inference_{iteration}/tasks/input/buoyancy_{index_in}'] = b_in[::xStep, ::yStep, index_in]
                 data[f'inference_{iteration}/tasks/input/pressure_{index_in}'] = p_in[::xStep, ::yStep, index_in]
@@ -620,21 +439,4 @@
         print(f"Plotting Batch Number: {batch_num}, Sample: {sample}")  
         inferErrorPlot(ux, vx, vx_pred, uy, vy, vy_pred, b_in, b_out, b_pred, p_in, p_out, p_pred,
                 time_out, time_in, args.dim, fno_path, gridx, gridy, rayleigh, prandtl)
-        
-=======
-                data[f'inference_{iteration}/tasks/input/velocity_{index_in}'] = np.stack([ux[::xStep,::zStep, index_in], uz[::xStep,::zStep, index_in]], axis=0)
-                data[f'inference_{iteration}/tasks/input/buoyancy_{index_in}'] = b_in[::xStep, ::zStep, index_in]
-                data[f'inference_{iteration}/tasks/input/pressure_{index_in}'] = p_in[::xStep, ::zStep, index_in]
-            for index_out in range(len(time_out)):
-                data[f'inference_{iteration}/scales/sim_timeout_{index_out}']= time_out[index_out]
-                data[f'inference_{iteration}/tasks/output/velocity_{index_out}']= np.stack([vx[::xStep,::zStep, index_out], vz[::xStep,::zStep, index_out]], axis=0)
-                data[f'inference_{iteration}/tasks/output/buoyancy_{index_out}'] = b_out[::xStep, ::zStep, index_out]
-                data[f'inference_{iteration}/tasks/output/pressure_{index_out}']= p_out[::xStep, ::zStep, index_out]
-                data[f'inference_{iteration}/tasks/model_output/velocity_{index_out}']= np.stack([vx1[::xStep,::zStep, index_out], vz1[::xStep,::zStep, index_out]], axis=0)
-                data[f'inference_{iteration}/tasks/model_output/buoyancy_{index_out}']= b_out1[::xStep, ::zStep, index_out]
-                data[f'inference_{iteration}/tasks/model_output/pressure_{index_out}']= p_out1[::xStep, ::zStep, index_out]
-        
-        print(f"Plotting Batch Number: {batch_num}, Sample: {sample}")  
-        inferErrorPlot(ux, vx, vx1,uz, vz, vz1,b_in, b_out, b_out1,p_in, p_out, p_out1,
-                time_out, time_in, args.dim, fno_path ,gridx//4, gridz)
->>>>>>> be6b627e
+        