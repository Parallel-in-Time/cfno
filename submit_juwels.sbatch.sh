--- conflicted
+++ resolved
@@ -24,9 +24,8 @@
 cd "$BASE_REPO"/neural_operators
 echo "START TIME: $(date)"
 
-<<<<<<< HEAD
-srun python  `pwd`/fno3d.py \
-             --run 8 \
+srun python  `pwd`/fno2d_recurrent.py \
+             --run 1 \
              --model_save_path="$BASE_REPO"/neural_operators \
              --train_data_path="$BASE_REPO"/RayleighBernardConvection/processed_data/RBC2D_NX256_NZ64_TI81_TF82_Pr1_Ra1_5e7_dt0_001_train.h5 \
              --val_data_path="$BASE_REPO"/RayleighBernardConvection/processed_data/RBC2D_NX256_NZ64_TI81_TF82_Pr1_Ra1_5e7_dt0_001_val.h5 \
@@ -44,24 +43,4 @@
             #  --checkpoint_path="$BASE_REPO"/neural_operators/rbc_fno2d_time_N100_epoch3000_m12_w20_bs5_run5/checkpoint/model_checkpoint_999.pt
 
 
-echo "END TIME: $(date)"
-=======
-srun python  `pwd`/fno2d_recurrent.py \
-             --run 5 \
-             --model_save_path="$BASE_REPO"/neural_operators \
-             --train_data_path="$BASE_REPO"/RayleighBernardConvection/processed_data/RBC2D_NX256_NZ64_TI81_TF82_Pr1_Ra1_5e7_dt0_001_train.h5 \
-             --val_data_path="$BASE_REPO"/RayleighBernardConvection/processed_data/RBC2D_NX256_NZ64_TI81_TF82_Pr1_Ra1_5e7_dt0_001_val.h5 \
-             --test_data_path="$BASE_REPO"/RayleighBernardConvection/processed_data/RBC2D_NX256_NZ64_TI80_TF83_Pr1_Ra1_5e7_dt0_001_test.h5 \
-             --load_checkpoint \
-             --checkpoint_path="$BASE_REPO"/neural_operators/rbc_fno2d_time_N100_epoch3000_m12_w20_bs5_run5/checkpoint/model_checkpoint_999.pt
-             
-echo "END TIME: $(date)"
-
-# srun python  `pwd`/fno3d.py \
-#              --run 5 \
-#              --model_save_path="$BASE_REPO"/neural_operators \
-#              --data_path="$BASE_REPO"/RayleighBernardConvection/processed_data/RBC2D_NX256_NZ64_TI0_TF150_Pr1_Ra1e7_dt0_1.h5 \
-#              --exit-duration-in-mins 60 \
-#              --load_checkpoint \
-#              --checkpoint_path="$BASE_REPO"/neural_operators/rbc_fno3d_N100_epoch500_m12_w32_bs5_run2/checkpoint/model_checkpoint_120.pt
->>>>>>> be6b627e
+echo "END TIME: $(date)"